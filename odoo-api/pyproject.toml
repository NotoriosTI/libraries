--- conflicted
+++ resolved
@@ -1,11 +1,7 @@
 [project]
 name = "odoo-api"
 version = "3.2.0"
-<<<<<<< HEAD
-description = ""
-=======
 description = "Odoo xmlrpc api wrapper"
->>>>>>> 29ea868c
 authors = [{ name = "bastianibanez", email = "bastian.miba@gmail.com" }]
 readme = "README.md"
 requires-python = ">=3.13,<4.0"
