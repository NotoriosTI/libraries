[project]
dependencies = [
  "requests (>=2.32.3,<3.0.0)",
  "pandas (>=2.2.3,<3.0.0)",
  "beautifulsoup4 (>=4.13.4,<5.0.0)",
<<<<<<< HEAD
]
=======
  "config-manager @ git+https://github.com/NotoriosTI/libraries.git@main#subdirectory=config-manager",
>>>>>>> bc2f5c45

[tool.poetry]
packages = [{ include = "shopify", from = "src" }]


[build-system]
name = "shopify"
version = "1.3.0"
description = ""
authors = [{ name = "bastianibanez", email = "bastian.miba@gmail.com" }]
readme = "README.md"
requires-python = ">=3.13,<4.0"
requires = ["poetry-core>=2.0.0,<3.0.0"]
build-backend = "poetry.core.masonry.api"<|MERGE_RESOLUTION|>--- conflicted
+++ resolved
@@ -1,13 +1,15 @@
 [project]
+name = "shopify"
+version = "1.3.0"
+description = ""
+authors = [{ name = "bastianibanez", email = "bastian.miba@gmail.com" }]
+readme = "README.md"
+requires-python = ">=3.13,<4.0"
+
 dependencies = [
   "requests (>=2.32.3,<3.0.0)",
   "pandas (>=2.2.3,<3.0.0)",
   "beautifulsoup4 (>=4.13.4,<5.0.0)",
-<<<<<<< HEAD
-]
-=======
-  "config-manager @ git+https://github.com/NotoriosTI/libraries.git@main#subdirectory=config-manager",
->>>>>>> bc2f5c45
 
 [tool.poetry]
 packages = [{ include = "shopify", from = "src" }]
